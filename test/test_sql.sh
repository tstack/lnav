--- conflicted
+++ resolved
@@ -731,7 +731,6 @@
 
 check_output "single result is not working?" <<EOF
 log_line log_part         log_time        log_idle_msecs log_level log_mark log_hostname log_pid log_procname
-<<<<<<< HEAD
        3   <NULL> 2017-11-03 09:47:02.000        1404000 info             0 veridian      <NULL> sudo
 EOF
 
@@ -746,9 +745,6 @@
     empty
 
 check_output "Could not create db?" <<EOF
-=======
-       3 p.0      2015-11-03 09:47:02.000        1404000 info             0 veridian      <NULL> sudo
->>>>>>> 44419e17
 EOF
 
 # Test to see if lnav can recognize a sqlite3 db file passed in as an argument.
@@ -759,7 +755,6 @@
 id first_name last_name age
  0 Phil       Myman      30
  1 Lem        Hewitt     35
-<<<<<<< HEAD
 EOF
 
 # Test to see if lnav can recognize a sqlite3 db file passed in as an argument.
@@ -945,6 +940,14 @@
 1.0
 1.0
 1.0
-=======
->>>>>>> 44419e17
+EOF
+
+# Test to see if lnav can recognize a sqlite3 db file passed in as an argument.
+run_test ${lnav_test} -n -c ";select * from person order by age asc" \
+    simple-db.db
+
+check_output "lnav not able to recognize sqlite3 db file?" <<EOF
+id first_name last_name age
+ 0 Phil       Myman      30
+ 1 Lem        Hewitt     35
 EOF